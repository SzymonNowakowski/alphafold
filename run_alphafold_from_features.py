# Copyright 2021 DeepMind Technologies Limited
#
# Licensed under the Apache License, Version 2.0 (the "License");
# you may not use this file except in compliance with the License.
# You may obtain a copy of the License at
#
#      http://www.apache.org/licenses/LICENSE-2.0
#
# Unless required by applicable law or agreed to in writing, software
# distributed under the License is distributed on an "AS IS" BASIS,
# WITHOUT WARRANTIES OR CONDITIONS OF ANY KIND, either express or implied.
# See the License for the specific language governing permissions and
# limitations under the License.

"""Full AlphaFold protein structure prediction script."""
import json
import os
import pathlib
import pickle
import random
import sys
import time
<<<<<<< HEAD
from typing import Dict, Union, Optional
=======
from typing import Dict

sys.path.insert(0, '/alphafold_current')
>>>>>>> 12b6d836

from absl import app
from absl import flags
from absl import logging
from alphafold.common import protein
from alphafold.common import residue_constants
from alphafold.model import config
from alphafold.model import model
from alphafold.relax import relax
import numpy as np

from alphafold.model import data
# Internal import (7716).

logging.set_verbosity(logging.INFO)

flags.DEFINE_list(
    'features_paths', None, 'Paths to features pickle files, containing '
    'precomputed features. Paths should be separated by commas. '
    'The parent directory is used as sequence name and is used to '
    'and is used to name the output directories for each prediction.')

flags.DEFINE_string('data_dir', None, 'Path to directory of supporting data.')
flags.DEFINE_string('output_dir', None, 'Path to a directory that will '
                    'store the results.')
flags.DEFINE_enum('model_preset', 'monomer',
                  ['monomer', 'monomer_casp14', 'monomer_ptm', 'multimer'],
                  'Choose preset model configuration - the monomer model, '
                  'the monomer model with extra ensembling, monomer model with '
                  'pTM head, or multimer model')
flags.DEFINE_boolean('benchmark', False, 'Run multiple JAX model evaluations '
                     'to obtain a timing that excludes the compilation time, '
                     'which should be more indicative of the time required for '
                     'inferencing many proteins.')
flags.DEFINE_integer('random_seed', None, 'The random seed for the data '
                     'pipeline. By default, this is randomly generated. Note '
                     'that even if this is set, Alphafold may still not be '
                     'deterministic, because processes like GPU inference are '
                     'nondeterministic.')

FLAGS = flags.FLAGS

RELAX_MAX_ITERATIONS = 0
RELAX_ENERGY_TOLERANCE = 2.39
RELAX_STIFFNESS = 10.0
RELAX_EXCLUDE_RESIDUES = []
RELAX_MAX_OUTER_ITERATIONS = 3


def _check_flag(flag_name: str,
                other_flag_name: str,
                should_be_set: bool):
  if should_be_set != bool(FLAGS[flag_name].value):
    verb = 'be' if should_be_set else 'not be'
    raise ValueError(f'{flag_name} must {verb} set when running with '
                     f'"--{other_flag_name}={FLAGS[other_flag_name].value}".')


def predict_structure_from_features(
    features_path: str,
    fasta_name: str,
    output_dir_base: str,
    model_runners: Dict[str, model.RunModel],
    amber_relaxer: relax.AmberRelaxation,
    benchmark: bool,
    random_seed: int):
  """Predicts structure using AlphaFold for the given sequence."""
  logging.info('Predicting %s', fasta_name)
  output_dir = os.path.join(output_dir_base, fasta_name)

  timings = {}

  # Load out features from a pickled dictionary.
  with open(features_path, 'rb') as f:
    feature_dict = pickle.load(f)

  unrelaxed_pdbs = {}
  relaxed_pdbs = {}
  ranking_confidences = {}

  # Run the models.
  num_models = len(model_runners)
  for model_index, (model_name, model_runner) in enumerate(
      model_runners.items()):
    logging.info('Running model %s on %s', model_name, fasta_name)
    t_0 = time.time()
    model_random_seed = model_index + random_seed * num_models
    processed_feature_dict = model_runner.process_features(
        feature_dict, random_seed=model_random_seed)
    timings[f'process_features_{model_name}'] = time.time() - t_0

    t_0 = time.time()
    prediction_result = model_runner.predict(processed_feature_dict,
                                             random_seed=model_random_seed)
    t_diff = time.time() - t_0
    timings[f'predict_and_compile_{model_name}'] = t_diff
    logging.info(
        'Total JAX model %s on %s predict time (includes compilation time, see --benchmark): %.1fs',
        model_name, fasta_name, t_diff)

    if benchmark:
      t_0 = time.time()
      model_runner.predict(processed_feature_dict,
                           random_seed=model_random_seed)
      t_diff = time.time() - t_0
      timings[f'predict_benchmark_{model_name}'] = t_diff
      logging.info(
          'Total JAX model %s on %s predict time (excludes compilation time): %.1fs',
          model_name, fasta_name, t_diff)

    plddt = prediction_result['plddt']
    ranking_confidences[model_name] = prediction_result['ranking_confidence']

    # Save the model outputs.
    result_output_path = os.path.join(output_dir, f'result_{model_name}.pkl')
    with open(result_output_path, 'wb') as f:
      pickle.dump(prediction_result, f, protocol=4)

    # Add the predicted LDDT in the b-factor column.
    # Note that higher predicted LDDT value means higher model confidence.
    plddt_b_factors = np.repeat(
        plddt[:, None], residue_constants.atom_type_num, axis=-1)
    unrelaxed_protein = protein.from_prediction(
        features=processed_feature_dict,
        result=prediction_result,
        b_factors=plddt_b_factors,
        remove_leading_feature_dimension=not model_runner.multimer_mode)

    unrelaxed_pdbs[model_name] = protein.to_pdb(unrelaxed_protein)
    unrelaxed_pdb_path = os.path.join(output_dir, f'unrelaxed_{model_name}.pdb')
    with open(unrelaxed_pdb_path, 'w') as f:
      f.write(unrelaxed_pdbs[model_name])

    if amber_relaxer:
      # Relax the prediction.
      t_0 = time.time()
      relaxed_pdb_str, _, _ = amber_relaxer.process(prot=unrelaxed_protein)
      timings[f'relax_{model_name}'] = time.time() - t_0

      relaxed_pdbs[model_name] = relaxed_pdb_str

      # Save the relaxed PDB.
      relaxed_output_path = os.path.join(
          output_dir, f'relaxed_{model_name}.pdb')
      with open(relaxed_output_path, 'w') as f:
        f.write(relaxed_pdb_str)

  # Rank by model confidence and write out relaxed PDBs in rank order.
  ranked_order = []
  for idx, (model_name, _) in enumerate(
      sorted(ranking_confidences.items(), key=lambda x: x[1], reverse=True)):
    ranked_order.append(model_name)
    ranked_output_path = os.path.join(output_dir, f'ranked_{idx}.pdb')
    with open(ranked_output_path, 'w') as f:
      if amber_relaxer:
        f.write(relaxed_pdbs[model_name])
      else:
        f.write(unrelaxed_pdbs[model_name])

  ranking_output_path = os.path.join(output_dir, 'ranking_debug.json')
  with open(ranking_output_path, 'w') as f:
    label = 'iptm+ptm' if 'iptm' in prediction_result else 'plddts'
    f.write(json.dumps(
        {label: ranking_confidences, 'order': ranked_order}, indent=4))

  logging.info('Final timings for %s: %s', fasta_name, timings)

  timings_output_path = os.path.join(output_dir, 'timings_pred.json')
  with open(timings_output_path, 'w') as f:
    f.write(json.dumps(timings, indent=4))


def main(argv):
  if len(argv) > 1:
    raise app.UsageError('Too many command-line arguments.')

  run_multimer_system = 'multimer' in FLAGS.model_preset

  if FLAGS.model_preset == 'monomer_casp14':
    num_ensemble = 8
  else:
    num_ensemble = 1

  # Check for duplicate FASTA file names.
  fasta_names = [pathlib.Path(p).parent.stem for p in FLAGS.features_paths]
  if len(fasta_names) != len(set(fasta_names)):
    raise ValueError('All features paths must have a unique parent directory.')

  model_runners = {}
  model_names = config.MODEL_PRESETS[FLAGS.model_preset]
  for model_name in model_names:
    model_config = config.model_config(model_name)
    if run_multimer_system:
      model_config.model.num_ensemble_eval = num_ensemble
    else:
      model_config.data.eval.num_ensemble = num_ensemble
    model_params = data.get_model_haiku_params(
        model_name=model_name, data_dir=FLAGS.data_dir)
    model_runner = model.RunModel(model_config, model_params)
    model_runners[model_name] = model_runner

  logging.info('Have %d models: %s', len(model_runners),
               list(model_runners.keys()))

  amber_relaxer = relax.AmberRelaxation(
      max_iterations=RELAX_MAX_ITERATIONS,
      tolerance=RELAX_ENERGY_TOLERANCE,
      stiffness=RELAX_STIFFNESS,
      exclude_residues=RELAX_EXCLUDE_RESIDUES,
      max_outer_iterations=RELAX_MAX_OUTER_ITERATIONS)

  random_seed = FLAGS.random_seed
  if random_seed is None:
    random_seed = random.randrange(sys.maxsize // len(model_names))
  logging.info('Using random seed %d for the data pipeline', random_seed)

  # Predict structure for each of the sequences.
  for i, features_path in enumerate(FLAGS.features_paths):
    fasta_name = fasta_names[i]
    predict_structure_from_features(
        features_path=features_path,
        fasta_name=fasta_name,
        output_dir_base=FLAGS.output_dir,
        model_runners=model_runners,
        amber_relaxer=amber_relaxer,
        benchmark=FLAGS.benchmark,
        random_seed=random_seed)


if __name__ == '__main__':
  flags.mark_flags_as_required([
      'features_paths',
      'output_dir',
      'data_dir',
  ])

  app.run(main)<|MERGE_RESOLUTION|>--- conflicted
+++ resolved
@@ -20,13 +20,7 @@
 import random
 import sys
 import time
-<<<<<<< HEAD
-from typing import Dict, Union, Optional
-=======
 from typing import Dict
-
-sys.path.insert(0, '/alphafold_current')
->>>>>>> 12b6d836
 
 from absl import app
 from absl import flags
